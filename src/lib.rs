--- conflicted
+++ resolved
@@ -778,7 +778,6 @@
     }
     let mut value = valin;
     let mut tvalue = Value::default();
-<<<<<<< HEAD
     if !rpv.is_empty() && rpv[0] == b'~' {
         // convert to bool
         rpv = &rpv[1..];
@@ -787,16 +786,6 @@
             tvalue.info = INFO_TRUE;
         } else {
             tvalue.data = Cow::Borrowed("false".as_bytes());
-=======
-    if rpv.len() > 0 && rpv[0] == b'~' {
-        // convert to bool
-        rpv = &rpv[1..];
-        if value.bool() {
-            tvalue.slice = "true";
-            tvalue.info = INFO_TRUE;
-        } else {
-            tvalue.slice = "false";
->>>>>>> 6786e1ac
             tvalue.info = INFO_FALSE;
         }
         value = &tvalue;
